--- conflicted
+++ resolved
@@ -30,12 +30,7 @@
                 minibatch_start, minibatch_end = n * MB, (n + 1) * MB
 
                 minibatch = X[minibatch_start:minibatch_end]
-<<<<<<< HEAD
                 reconstructed, samples, mu, logvar = self.forward(minibatch)
-=======
-                reconstructed, samples, mu, logvar = \
-                    self.forward(minibatch)
->>>>>>> d0f5bd72
 
                 loglikelihood = self.loss_fn(minibatch,
                                              mu, logvar, samples, reconstructed,
