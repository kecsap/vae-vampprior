import argparse
import json
import os

import matplotlib.pyplot as plt
import numpy as np
import tensorflow as tf
import datetime

from vampprior.models import VAE, VampVAE, HVAE
from vampprior.datasets import load_frey, load_fashion_mnist

parser = argparse.ArgumentParser(description='VAE+VampPrior')
# Model params
parser.add_argument('--model-name', '-mn', type=str, default='vae', metavar='model_name',
                    help='model name: vae, vamp', choices=['vae', 'vamp', 'hvae'])
parser.add_argument('-C', '--pseudo-inputs', type=int, default=300, metavar='C', dest='C',
                    help='number of pseudo-inputs with vamp prior')
parser.add_argument('-D', type=int, default=40, metavar='D',
                    help='number of stochastic hidden units, i.e. z size (same for z1 and z2 with HVAE)')
parser.add_argument('--dataset', '-ds', type=str, default='mnist', metavar='dataset',
                    help='used dataset: mnist, frey', choices=['mnist', 'frey', 'fashion'])
# Training params
parser.add_argument('--epochs', '-e', type=int, default=1, metavar='epochs',
                    help='number of epochs')
parser.add_argument('-bs', '--batch-size', type=int, default=100, metavar='batch_size',
                    help='size of training mini-batch')
parser.add_argument('-L', type=int, default=1, metavar='L',
                    help='number of MC samples')
parser.add_argument('-lr', '--learning-rate', type=float, default=1e-3, metavar='lr', dest='lr',
                    help='learning rate')
parser.add_argument('-wu', '--warm-up', type=int, default=0, metavar='warmup', dest='warmup',
                    help='number of warmup epochs')
parser.add_argument('--max-beta', type=float, default=1., metavar='max_beta',
                    help='maximum value of the regularization loss coefficient')
# Debugging params
parser.add_argument('-tb', '--tensorboard', action='store_true', dest='tb',
                    help='save training log in ./ for tensorboard inspection')
parser.set_defaults(tb=False)
parser.add_argument('-d', '--debug', action='store_true', dest='debug',
                    help='show images')
parser.set_defaults(debug=False)

args = parser.parse_args()

log_dir = './logs'  # save tensorboard logs in the current dir


def train_test_vae(vae, x_train, x_test, epochs, batch_size,
                   model_name, warmup, args, show=True, tb=False):
    """
    Train model and visualize result
    """
    # create folder to save results if it does not exists
    res_dir = "results"
    if not os.path.exists(res_dir):
        os.mkdir(res_dir)
    # create folder dedicated to this single experiment
    current_time = datetime.datetime.now().strftime("%Y%m%d-%H%M%S")
    os.mkdir(os.path.join(res_dir, current_time))
    # store current args for later inspection
    with open(os.path.join(res_dir, current_time, 'commandline_args.txt'), 'w') as f:
        json.dump(args.__dict__, f, indent=2)

    # set grey colormap
    plt.set_cmap('Greys')

    # add callbacks for tensorboard or/and warmup beta update
    callbacks = None
    if tb or warmup > 0:
        callbacks = []
    if tb:
        file_writer = tf.summary.create_file_writer(log_dir + "/metrics")
        file_writer.set_as_default()
        callbacks.append(tf.keras.callbacks.TensorBoard(log_dir=log_dir, histogram_freq=1))
    if warmup > 0:
        callbacks.append(tf.keras.callbacks.LambdaCallback(on_epoch_begin=lambda epoch, logs: vae.update_beta(epoch)))

    # TRAINING =======================
    vae.fit(x_train, x_train, epochs=epochs, batch_size=batch_size,
            validation_data=(x_test, x_test), callbacks=callbacks)
    # ================================

    print("Now testing reconstruction")
    reconstructions, _ = vae(x_test[:5])

    plt.figure().suptitle(f"Reconstruction for {model_name}")
    for i, reconstruction in enumerate(reconstructions):
        plt.subplot(2, 5, 1 + i)
        plt.imshow(x_test[i])

        plt.subplot(2, 5, 6 + i)
        plt.imshow(reconstruction)

    if show:
        plt.show()
    else:
        # save reconstruction
        plt.savefig(os.path.join(res_dir, current_time, f"{model_name}-reconstructions.png"))

    print("Now testing generation")
    generations = vae.generate(10)

    plt.figure().suptitle(f"Generations for {model_name}")
    for i, generation in enumerate(generations):
        plt.subplot(2, 5, 1 + i)
        plt.imshow(generation)

    if show:
        plt.show()
    else:
        plt.savefig(os.path.join(res_dir, current_time, f"{model_name}-generations.png"))

    if "vamp" in model_name:
        # visualize pseudoinputs only for vamp-priors models
        print("Retrieving preudoinputs")

        # take just 10 of them
        assert vae.C > 10
        pseudo_inputs = vae.pseudo_inputs[:10].numpy()

        plt.figure().suptitle(f"Pseudoinputs for {model_name}")
        for i, pseudo_input in enumerate(pseudo_inputs):
            plt.subplot(2, 5, 1 + i)
            plt.imshow(pseudo_input)

        if show:
            plt.show()
        else:
            plt.savefig(os.path.join(res_dir, current_time, f"{model_name}-pseudoinputs.png"))

    print("Estimating likelihood")
    loglikelihoods, loglikelihood_mean = vae.loglikelihood(x_test, 4)

    print(f"Loglikelihood: {loglikelihood_mean}")
    plt.figure().suptitle(f"Loglikelihood histogram for {model_name}")
    plt.hist(loglikelihoods / x_test.shape[0], bins=100)

    if show:
        plt.show()
    else:
        plt.savefig(os.path.join(res_dir, current_time, f"{model_name}-loglikelihood-hist.png"))

    return vae.ELBO(x_test)


def main():
<<<<<<< HEAD
    # assert len(tf.config.list_physical_devices('GPU')) > 0
    binary = False
=======

>>>>>>> c78af0e5
    if args.dataset == "mnist":
        mnist = tf.keras.datasets.mnist
        (mnist_train, _), (mnist_test, _) = mnist.load_data()

        binary = True
        # simple workaround for working with binary data
        # where each pixel is either 0 or 1
        # TODO: use correct dataset
        x_train = np.array((mnist_train / 255.) > 0.5, dtype=np.float32)
        x_test = np.array((mnist_test / 255.) > 0.5, dtype=np.float32)
    elif args.dataset == "frey":
        # freyfaces dataset, only continous
        x_train, x_test = load_frey(MB=args.batch_size)
    elif args.dataset == "fashion":
        x_train, x_test = load_fashion_mnist()
    else:
        raise Exception("Wrong dataset name")

    if args.model_name == 'vae':
        # simple VAE, normal standard prior
        model = VAE(args.D, args.L, warmup=args.warmup, max_beta=args.max_beta, binary=binary)
    elif args.model_name == 'vamp':
        # VAE with Vamp prior
        model = VampVAE(args.D, args.L, args.C, warmup=args.warmup, max_beta=args.max_beta, binary=binary)
    elif args.model_name == 'hvae':
        model = HVAE(args.D, name=args.model_name)
    else:
        raise Exception('Wrong model name!')

    model.compile(optimizer=tf.keras.optimizers.Adam(lr=args.lr))

    elbo = train_test_vae(model, x_train, x_test,
                          args.epochs, args.batch_size, model_name=args.model_name, warmup=args.warmup, args=args,
                          show=args.debug, tb=args.tb)
    print(f"ELBO: {elbo}")

    return


if __name__ == "__main__":
    main()<|MERGE_RESOLUTION|>--- conflicted
+++ resolved
@@ -145,12 +145,7 @@
 
 
 def main():
-<<<<<<< HEAD
-    # assert len(tf.config.list_physical_devices('GPU')) > 0
-    binary = False
-=======
 
->>>>>>> c78af0e5
     if args.dataset == "mnist":
         mnist = tf.keras.datasets.mnist
         (mnist_train, _), (mnist_test, _) = mnist.load_data()
